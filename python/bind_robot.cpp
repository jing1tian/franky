#include <pybind11/eigen.h>
#include <pybind11/functional.h>
#include <pybind11/operators.h>
#include <pybind11/pybind11.h>
#include <pybind11/stl.h>

#include "franky.hpp"
#include "util.hpp"

namespace py = pybind11;
using namespace pybind11::literals;  // to bring in the '_a' literal
using namespace franky;

template <typename ControlSignalType>
void robotMove(Robot &robot, const std::shared_ptr<Motion<ControlSignalType>> &motion, bool async) {
  robot.move(motion, true);
  if (!async) {
    auto future = std::async(std::launch::async, (bool(Robot::*)()) & Robot::joinMotion, &robot);
    // Check if python wants to terminate every 100 ms
    bool python_terminating = false;
    while (future.wait_for(std::chrono::milliseconds(100)) == std::future_status::timeout) {
      {
        py::gil_scoped_acquire gil_acquire;
        python_terminating = Py_IsInitialized() && PyErr_CheckSignals() == -1;
      }
      if (python_terminating) {
        robot.stop();
        future.wait();
        py::gil_scoped_acquire gil_acquire;
        throw py::error_already_set();
      }
    }
    future.get();
  }
}

void bind_robot(py::module &m) {
  py::class_<DynamicsLimit<Vector7d>>(m, "VectorDynamicsLimit")
      .def("set", &DynamicsLimit<Vector7d>::setFrom<Array<7>>, "value"_a)
      .def("get", &DynamicsLimit<Vector7d>::get)
      .def("__repr__", strFromStream<DynamicsLimit<Vector7d>>)
      .def_property_readonly(
          "max", [](const DynamicsLimit<Vector7d> &dynamics_limit) { return Vector7d::Map(dynamics_limit.max.data()); })
      .def_readonly("desc", &DynamicsLimit<Vector7d>::desc);

  py::class_<DynamicsLimit<double>>(m, "DoubleDynamicsLimit")
      .def("set", &DynamicsLimit<double>::set, "value"_a)
      .def("get", &DynamicsLimit<double>::get)
      .def("__repr__", strFromStream<DynamicsLimit<double>>)
      .def_readonly("max", &DynamicsLimit<double>::max)
      .def_readonly("desc", &DynamicsLimit<double>::desc);

  py::class_<Gripper>(m, "Gripper")
      .def(py::init<const std::string &>(), "fci_hostname"_a)
      .def(
          "grasp",
          &Gripper::grasp,
          "width"_a,
          "speed"_a,
          "force"_a,
          "epsilon_inner"_a = 0.005,
          "epsilon_outer"_a = 0.005,
          py::call_guard<py::gil_scoped_release>())
      .def(
          "grasp_async",
          &Gripper::graspAsync,
          "width"_a,
          "speed"_a,
          "force"_a,
          "epsilon_inner"_a = 0.005,
          "epsilon_outer"_a = 0.005,
          py::call_guard<py::gil_scoped_release>())
      .def("move", &Gripper::move, "width"_a, "speed"_a, py::call_guard<py::gil_scoped_release>())
      .def("move_async", &Gripper::moveAsync, "width"_a, "speed"_a, py::call_guard<py::gil_scoped_release>())
      .def("open", &Gripper::open, "speed"_a, py::call_guard<py::gil_scoped_release>())
      .def("open_async", &Gripper::openAsync, "speed"_a, py::call_guard<py::gil_scoped_release>())
      .def("homing", &Gripper::homing, py::call_guard<py::gil_scoped_release>())
      .def("homing_async", &Gripper::homingAsync, py::call_guard<py::gil_scoped_release>())
      .def("stop", &Gripper::stop, py::call_guard<py::gil_scoped_release>())
      .def("stop_async", &Gripper::stopAsync, py::call_guard<py::gil_scoped_release>())
      .def_property_readonly("state", &Gripper::state)
      .def_property_readonly("server_version", reinterpret_cast<uint16_t (Gripper::*)()>(&Gripper::serverVersion))
      .def_property_readonly("width", &Gripper::width)
      .def_property_readonly("is_grasped", &Gripper::is_grasped)
      .def_property_readonly("max_width", &Gripper::max_width);

  py::class_<Robot>(m, "RobotInternal")
      .def(
          py::init<>([](const std::string &fci_hostname,
                        RelativeDynamicsFactor relative_dynamics_factor,
                        double default_torque_threshold,
                        double default_force_threshold,
                        franka::ControllerMode controller_mode,
                        franka::RealtimeConfig realtime_config,
                        double kalman_q_process_var,
                        double kalman_dq_process_var,
                        double kalman_ddq_process_var,
                        double kalman_control_process_var,
                        double kalman_q_obs_var,
                        double kalman_dq_obs_var,
                        double kalman_q_d_obs_var,
                        double kalman_dq_d_obs_var,
                        double kalman_ddq_d_obs_var,
                        double kalman_control_adaptation_rate) {
            return std::make_unique<Robot>(
                fci_hostname,
                Robot::Params{
                    relative_dynamics_factor,
                    default_torque_threshold,
                    default_force_threshold,
                    controller_mode,
                    realtime_config,
                    kalman_q_process_var,
                    kalman_dq_process_var,
                    kalman_ddq_process_var,
                    kalman_control_process_var,
                    kalman_q_obs_var,
                    kalman_dq_obs_var,
                    kalman_q_d_obs_var,
                    kalman_dq_d_obs_var,
                    kalman_ddq_d_obs_var,
                    kalman_control_adaptation_rate});
          }),
          "fci_hostname"_a,
          "relative_dynamics_factor"_a = 1.0,
          "default_torque_threshold"_a = 20.0,
          "default_force_threshold"_a = 30.0,
          py::arg_v(
              "controller_mode", franka::ControllerMode::kJointImpedance, "_franky.ControllerMode.JointImpedance"),
          py::arg_v("realtime_config", franka::RealtimeConfig::kEnforce, "_franky.RealtimeConfig.Enforce"),
<<<<<<< HEAD
          "kalman_q_process_var"_a = 0.0001,
          "kalman_dq_process_var"_a = 0.001,
          "kalman_ddq_process_var"_a = 0.1,
          "kalman_control_process_var"_a = 1.0,
          "kalman_q_obs_var"_a = 0.01,
          "kalman_dq_obs_var"_a = 0.1,
          "kalman_q_d_obs_var"_a = 0.0001,
          "kalman_dq_d_obs_var"_a = 0.0001,
          "kalman_ddq_d_obs_var"_a = 0.0001,
          "kalman_control_adaptation_rate"_a = 0.1)
=======
          "dq_estimator_window_size"_a = 9,
          "dq_estimator_alpha"_a = 0.9,
          "ddq_estimator_window_size"_a = 9,
          "ddq_estimator_alpha"_a = 0.99)
>>>>>>> 6e3e4b28
      .def("recover_from_errors", &Robot::recoverFromErrors)
      .def(
          "move",
          &robotMove<franka::CartesianPose>,
          "motion"_a,
          "asynchronous"_a = false,
          py::call_guard<py::gil_scoped_release>())
      .def(
          "move",
          &robotMove<franka::CartesianVelocities>,
          "motion"_a,
          "asynchronous"_a = false,
          py::call_guard<py::gil_scoped_release>())
      .def(
          "move",
          &robotMove<franka::JointPositions>,
          "motion"_a,
          "asynchronous"_a = false,
          py::call_guard<py::gil_scoped_release>())
      .def(
          "move",
          &robotMove<franka::JointVelocities>,
          "motion"_a,
          "asynchronous"_a = false,
          py::call_guard<py::gil_scoped_release>())
      .def(
          "move",
          &robotMove<franka::Torques>,
          "motion"_a,
          "asynchronous"_a = false,
          py::call_guard<py::gil_scoped_release>())
      .def(
          "join_motion",
          [](Robot &robot, std::optional<double> timeout) {
            if (timeout.has_value())
              return robot.joinMotion<double, std::ratio<1>>(
                  std::chrono::duration<double, std::ratio<1>>(timeout.value()));
            return robot.joinMotion();
          },
          "timeout"_a = std::nullopt,
          py::call_guard<py::gil_scoped_release>())
      .def("poll_motion", &Robot::pollMotion)
      .def(
          "set_collision_behavior",
          py::overload_cast<const ScalarOrArray<7> &, const ScalarOrArray<6> &>(&Robot::setCollisionBehavior),
          "torque_thresholds"_a,
          "force_thresholds"_a)
      .def(
          "set_collision_behavior",
          py::overload_cast<
              const ScalarOrArray<7> &,
              const ScalarOrArray<7> &,
              const ScalarOrArray<6> &,
              const ScalarOrArray<6> &>(&Robot::setCollisionBehavior),
          "lower_torque_threshold"_a,
          "upper_torque_threshold"_a,
          "lower_force_threshold"_a,
          "upper_force_threshold"_a)
      .def(
          "set_collision_behavior",
          py::overload_cast<
              const ScalarOrArray<7> &,
              const ScalarOrArray<7> &,
              const ScalarOrArray<7> &,
              const ScalarOrArray<7> &,
              const ScalarOrArray<6> &,
              const ScalarOrArray<6> &,
              const ScalarOrArray<6> &,
              const ScalarOrArray<6> &>(&Robot::setCollisionBehavior),
          "lower_torque_threshold_acceleration"_a,
          "upper_torque_threshold_acceleration"_a,
          "lower_torque_threshold_nominal"_a,
          "upper_torque_threshold_nominal"_a,
          "lower_force_threshold_acceleration"_a,
          "upper_force_threshold_acceleration"_a,
          "lower_force_threshold_nominal"_a,
          "upper_force_threshold_nominal"_a)
      .def("set_joint_impedance", &Robot::setJointImpedance, "K_theta"_a)
      .def("set_cartesian_impedance", &Robot::setCartesianImpedance, "K_x"_a)
      .def("set_guiding_mode", &Robot::setGuidingMode, "guiding_mode"_a, "elbow"_a)
      .def("set_k", &Robot::setK, "EE_T_K"_a)
      .def("set_ee", &Robot::setEE, "NE_T_EE"_a)
      .def("set_load", &Robot::setLoad, "load_mass"_a, "F_x_Cload"_a, "load_inertia"_a)
      .def("stop", &Robot::stop)
      .def_property("relative_dynamics_factor", &Robot::relative_dynamics_factor, &Robot::setRelativeDynamicsFactor)
      .def_property_readonly("has_errors", &Robot::hasErrors)
      .def_property_readonly("current_pose", &Robot::currentPose)
      .def_property_readonly("current_cartesian_velocity", &Robot::currentCartesianVelocity)
      .def_property_readonly("current_cartesian_state", &Robot::currentCartesianState)
      .def_property_readonly("current_joint_state", &Robot::currentJointState)
      .def_property_readonly("current_joint_velocities", &Robot::currentJointVelocities)
      .def_property_readonly("current_joint_positions", &Robot::currentJointPositions)
      .def_property_readonly("state", &Robot::state)
      .def_property_readonly("is_in_control", &Robot::is_in_control)
      .def_property_readonly("fci_hostname", &Robot::fci_hostname)
      .def_property_readonly("current_control_signal_type", &Robot::current_control_signal_type)
      .def_property_readonly("model", &Robot::model)
#ifdef FRANKA_0_15
      .def_property_readonly("model_urdf", &Robot::model_urdf)
#endif
      .def_readonly("translation_velocity_limit", &Robot::translation_velocity_limit, "[m/s]")
      .def_readonly("rotation_velocity_limit", &Robot::rotation_velocity_limit, "[rad/s]")
      .def_readonly("elbow_velocity_limit", &Robot::elbow_velocity_limit, "[rad/s]")
      .def_readonly("translation_acceleration_limit", &Robot::translation_acceleration_limit, "[m/s²]")
      .def_readonly("rotation_acceleration_limit", &Robot::rotation_acceleration_limit, "[rad/s²]")
      .def_readonly("elbow_acceleration_limit", &Robot::elbow_acceleration_limit, "[rad/s²]")
      .def_readonly("translation_jerk_limit", &Robot::translation_jerk_limit, "[m/s³]")
      .def_readonly("rotation_jerk_limit", &Robot::rotation_jerk_limit, "[rad/s³]")
      .def_readonly("elbow_jerk_limit", &Robot::elbow_jerk_limit, "[rad/s³]")
      .def_readonly("joint_velocity_limit", &Robot::joint_velocity_limit, "[rad/s]")
      .def_readonly("joint_acceleration_limit", &Robot::joint_acceleration_limit, "[rad/s²]")
      .def_readonly("joint_jerk_limit", &Robot::joint_jerk_limit, "[rad/s^3]")
      .def_readonly_static("degrees_of_freedom", &Robot::degrees_of_freedoms)
      .def_readonly_static("control_rate", &Robot::control_rate, "[s]");
}<|MERGE_RESOLUTION|>--- conflicted
+++ resolved
@@ -5,6 +5,7 @@
 #include <pybind11/stl.h>
 
 #include "franky.hpp"
+
 #include "util.hpp"
 
 namespace py = pybind11;
@@ -128,7 +129,6 @@
           py::arg_v(
               "controller_mode", franka::ControllerMode::kJointImpedance, "_franky.ControllerMode.JointImpedance"),
           py::arg_v("realtime_config", franka::RealtimeConfig::kEnforce, "_franky.RealtimeConfig.Enforce"),
-<<<<<<< HEAD
           "kalman_q_process_var"_a = 0.0001,
           "kalman_dq_process_var"_a = 0.001,
           "kalman_ddq_process_var"_a = 0.1,
@@ -139,12 +139,6 @@
           "kalman_dq_d_obs_var"_a = 0.0001,
           "kalman_ddq_d_obs_var"_a = 0.0001,
           "kalman_control_adaptation_rate"_a = 0.1)
-=======
-          "dq_estimator_window_size"_a = 9,
-          "dq_estimator_alpha"_a = 0.9,
-          "ddq_estimator_window_size"_a = 9,
-          "ddq_estimator_alpha"_a = 0.99)
->>>>>>> 6e3e4b28
       .def("recover_from_errors", &Robot::recoverFromErrors)
       .def(
           "move",

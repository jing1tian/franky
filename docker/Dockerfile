# Copyright (c) 2020, Danish Technological Institute.
# All rights reserved.
#
# This source code is licensed under the GNU-style license found in the
# LICENSE file in the root directory of this source tree.
# 
# Original author: Nicolai Anton Lynnerup <nily@dti.dk>

FROM ubuntu:20.04

LABEL maintainer="Nicolai Anton Lynnerup <nily@dti.dk> & Lars Berscheid <lars.berscheid@kit.edu>"

# Set working directory

RUN mkdir -p /code
WORKDIR /code

# ------------ #
# Install deps #
# ------------ #

ENV DEBIAN_FRONTEND=noninteractive

RUN apt-get update && apt-get install -y --no-install-recommends \
    git \
    build-essential \
    cmake \
    wget \
    iputils-ping \
    python3-dev \
    python3-pip \
    python3-setuptools \
    # Poco for libfranka \
    libpoco-dev \
    # Clear cache
    && rm -rf /var/lib/apt/lists/*

RUN pip3 install numpy

# -------------- #
# Install Eigen3 #
# -------------- #

RUN git clone https://github.com/eigenteam/eigen-git-mirror.git \
    && cd eigen-git-mirror \
    && git checkout 3.3.7 \
    && mkdir build && cd build \
    && cmake .. \
    && make install

# -------------- #
# Install Franka #
# -------------- #

ARG libfranka_version=0.7.0

RUN git clone --recursive https://github.com/frankaemika/libfranka.git \
    && cd libfranka \
    && git checkout $libfranka_version \
    && git submodule update \
    && mkdir build && cd build \
    && cmake -DBUILD_EXAMPLES=ON .. \
    && make -j$(nproc) \
    && make install

# ---------------- #
# Install PyBind11 #
# ---------------- #

RUN git clone https://github.com/pybind/pybind11.git \
    && cd pybind11 \
    && git checkout v2.6 \
    && mkdir build && cd build \
    && cmake -DPYBIND11_TEST=OFF .. \
    && make -j$(nproc) \
    && make install

# ---------------- #
# Install Catch2   #
# ---------------- #

RUN git clone https://github.com/catchorg/Catch2.git \
    && cd Catch2 \
    && git checkout v2.5.0 \
    && mkdir build && cd build \
    && cmake -DCATCH_BUILD_TESTING=OFF -DCATCH_ENABLE_WERROR=OFF -DCATCH_INSTALL_DOCS=OFF -DCATCH_INSTALL_HELPERS=OFF .. \
    && make install

# ---------------- #
# Build frankx     #
# ---------------- #

<<<<<<< HEAD
RUN git clone --recursive https://github.com/pantor/frankx.git \
  && mkdir -p frankx/build && cd frankx/build \
  && cmake .. \
  && make -j$(nproc) \
  && make install \
  && ./unit-test
=======
RUN mkdir -p frankx

#RUN git clone https://github.com/pantor/frankx.git \
#  && mkdir -p frankx/build && cd frankx/build \
#  && cmake .. \
#  && make -j$(nproc) \
#  && make install \
#  && make test
>>>>>>> 7e8eaae3

ENV PYTHONPATH=$PYTHONPATH:/code/frankx/build/ <|MERGE_RESOLUTION|>--- conflicted
+++ resolved
@@ -90,22 +90,11 @@
 # Build frankx     #
 # ---------------- #
 
-<<<<<<< HEAD
 RUN git clone --recursive https://github.com/pantor/frankx.git \
   && mkdir -p frankx/build && cd frankx/build \
   && cmake .. \
   && make -j$(nproc) \
   && make install \
   && ./unit-test
-=======
-RUN mkdir -p frankx
-
-#RUN git clone https://github.com/pantor/frankx.git \
-#  && mkdir -p frankx/build && cd frankx/build \
-#  && cmake .. \
-#  && make -j$(nproc) \
-#  && make install \
-#  && make test
->>>>>>> 7e8eaae3
 
 ENV PYTHONPATH=$PYTHONPATH:/code/frankx/build/ 